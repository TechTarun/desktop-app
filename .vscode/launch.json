{
    // Use IntelliSense to learn about possible attributes.
    // Hover to view descriptions of existing attributes.
    // For more information, visit: https://go.microsoft.com/fwlink/?linkid=830387
    "version": "0.2.0",
    "configurations": [
        {
            "name": "Launch",
            "type": "go",
            "request": "launch",
            "mode": "auto",
            "program": "${workspaceRoot}",
            "env": {},
<<<<<<< HEAD
            "args": [],
            "buildFlags": "-tags debug" // DEBUG MODE
            //"buildFlags": ""          // RELEASE
=======
            "args": ["-logging"],
            "buildFlags": "-tags debug"
            //"buildFlags": ""
>>>>>>> 65b88642
        }
    ]
}<|MERGE_RESOLUTION|>--- conflicted
+++ resolved
@@ -11,15 +11,9 @@
             "mode": "auto",
             "program": "${workspaceRoot}",
             "env": {},
-<<<<<<< HEAD
-            "args": [],
-            "buildFlags": "-tags debug" // DEBUG MODE
-            //"buildFlags": ""          // RELEASE
-=======
             "args": ["-logging"],
             "buildFlags": "-tags debug"
             //"buildFlags": ""
->>>>>>> 65b88642
         }
     ]
 }