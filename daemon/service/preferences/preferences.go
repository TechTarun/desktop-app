--- conflicted
+++ resolved
@@ -204,7 +204,6 @@
 
 	// *** Compatibility with old versions ***
 
-<<<<<<< HEAD
 	// Convert parameters from v3.10.23 (and releases older than 2023-05-15)
 	// The default antitracker blocklist was "OSID Big". So keep it for old users who upgrade.
 	//
@@ -216,29 +215,30 @@
 	}
 
 	// Convert parameters from v3.11.15 (and releases older than 2023-08-07)
-	// A new option, WiFiControl.Actions.UnTrustedBlockLan, was introduced.
-	// It is 'true' by default. However, older versions did not have this functionality.
-	// Therefore, for users upgrading from v3.11.15, it must be disabled.
 	if compareVersions(p.Version, "3.11.15") <= 0 {
 		// if upgrading from "3.11.15" or older version
+
+		// A new option, WiFiControl.Actions.UnTrustedBlockLan, was introduced.
+		// It is 'true' by default. However, older versions did not have this functionality.
+		// Therefore, for users upgrading from v3.11.15, it must be disabled.
 		p.WiFiControl.Actions.UnTrustedBlockLan = false
-=======
-	// Convert parameters from v3.11.15 (and releases older than 2023-08-07)
-	// Obfsproxy configuration was moved to 'LastConnectionParams->OpenVpnParameters' section
-	type tmp_type_Settings_v3_11_15 struct {
-		Obfs4proxy struct {
-			Obfs4Iat obfsproxy.Obfs4IatMode
-			Version  obfsproxy.ObfsProxyVersion
+
+		// Obfsproxy configuration was moved to 'LastConnectionParams->OpenVpnParameters' section
+		type tmp_type_Settings_v3_11_15 struct {
+			Obfs4proxy struct {
+				Obfs4Iat obfsproxy.Obfs4IatMode
+				Version  obfsproxy.ObfsProxyVersion
+			}
 		}
-	}
-	var tmp_Settings_v3_11_15 tmp_type_Settings_v3_11_15
-	err = json.Unmarshal(data, &tmp_Settings_v3_11_15)
-	if err == nil && tmp_Settings_v3_11_15.Obfs4proxy.Version > obfsproxy.None {
-		p.LastConnectionParams.OpenVpnParameters.Obfs4proxy = obfsproxy.Config{
-			Version:  tmp_Settings_v3_11_15.Obfs4proxy.Version,
-			Obfs4Iat: tmp_Settings_v3_11_15.Obfs4proxy.Obfs4Iat,
+		var tmp_Settings_v3_11_15 tmp_type_Settings_v3_11_15
+		err = json.Unmarshal(data, &tmp_Settings_v3_11_15)
+		if err == nil && tmp_Settings_v3_11_15.Obfs4proxy.Version > obfsproxy.None {
+			p.LastConnectionParams.OpenVpnParameters.Obfs4proxy = obfsproxy.Config{
+				Version:  tmp_Settings_v3_11_15.Obfs4proxy.Version,
+				Obfs4Iat: tmp_Settings_v3_11_15.Obfs4proxy.Obfs4Iat,
+			}
+
 		}
->>>>>>> 9e7ab3f9
 	}
 
 	return nil
