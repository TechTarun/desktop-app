//
//  Daemon for IVPN Client Desktop
//  https://github.com/ivpn/desktop-app
//
//  Created by Stelnykovych Alexandr.
//  Copyright (c) 2020 Privatus Limited.
//
//  This file is part of the Daemon for IVPN Client Desktop.
//
//  The Daemon for IVPN Client Desktop is free software: you can redistribute it and/or
//  modify it under the terms of the GNU General Public License as published by the Free
//  Software Foundation, either version 3 of the License, or (at your option) any later version.
//
//  The Daemon for IVPN Client Desktop is distributed in the hope that it will be useful,
//  but WITHOUT ANY WARRANTY; without even the implied warranty of MERCHANTABILITY
//  or FITNESS FOR A PARTICULAR PURPOSE.  See the GNU General Public License for more
//  details.
//
//  You should have received a copy of the GNU General Public License
//  along with the Daemon for IVPN Client Desktop. If not, see <https://www.gnu.org/licenses/>.
//

package protocol

import (
	"fmt"
	"net"
	"runtime"
	"strings"
	"time"

	"github.com/ivpn/desktop-app/daemon/protocol/types"
	"github.com/ivpn/desktop-app/daemon/service/dns"
	"github.com/ivpn/desktop-app/daemon/service/platform"
	"github.com/ivpn/desktop-app/daemon/version"
	"github.com/ivpn/desktop-app/daemon/vpn"
)

// ----------------------------------------------------------------------
func getConnectionName(c net.Conn) string {
	return strings.TrimSpace(strings.Replace(c.RemoteAddr().String(), "127.0.0.1:", "", 1))
}

func (p *Protocol) connLogID(c net.Conn) string {
	if c == nil {
		return ""
	}
	return fmt.Sprintf("%s ", getConnectionName(c))
}

// -------------- send message to all active connections ---------------
func (p *Protocol) notifyClients(cmd types.ICommandBase) {
	p._connectionsMutex.RLock()
	defer p._connectionsMutex.RUnlock()
	for conn := range p._connections {
		p.sendResponse(conn, cmd, 0)
	}
}

// -------------- clients connections ---------------
// IsClientConnected checks is any authenticated connection available of specific client type
func (p *Protocol) IsClientConnected(checkOnlyUiClients bool) bool {
	p._connectionsMutex.RLock()
	defer p._connectionsMutex.RUnlock()

	for _, val := range p._connections {
		if val.IsAuthenticated {
			if checkOnlyUiClients {
				if val.Type == types.ClientUi {
					return true
				}
			} else {
				return true
			}
		}
	}
	return false
}

// IsCanDoBackgroundAction returns 'false' when no background action allowed (e.g. EAA enabled but no authenticated clients connected)
func (p *Protocol) IsCanDoBackgroundAction() bool {
	if p._eaa.IsEnabled() {
		const checkOnlyUiClients = true
		return p.IsClientConnected(checkOnlyUiClients)
	}
	return true
}

func (p *Protocol) clientConnected(c net.Conn, cType types.ClientTypeEnum) {
	p._connectionsMutex.Lock()
	defer p._connectionsMutex.Unlock()
	p._connections[c] = connectionInfo{Type: cType}
}

func (p *Protocol) clientDisconnected(c net.Conn) (disconnectedClientInfo *connectionInfo) {
	p._connectionsMutex.Lock()
	defer p._connectionsMutex.Unlock()

	if ci, ok := p._connections[c]; ok {
		disconnectedClientInfo = &ci
	}

	delete(p._connections, c)
	c.Close()

	return disconnectedClientInfo
}

func (p *Protocol) clientsConnectedCount() int {
	p._connectionsMutex.Lock()
	defer p._connectionsMutex.Unlock()
	return len(p._connections)
}

// Notifying clients "service is going to stop" (client application (UI) will close)
// Closing and erasing all clients connections
func (p *Protocol) notifyClientsDaemonExiting() {
	func() {
		p._connectionsMutex.RLock()
		defer p._connectionsMutex.RUnlock()

		if len(p._connections) > 0 {
			log.Info("Notifying clients: 'daemon is stopping'...")
		}

		for conn := range p._connections {
			// notifying client "service is going to stop" (client application (UI) will close)
			p.sendResponse(conn, &types.ServiceExitingResp{}, 0)
			// closing current connection with a client
			conn.Close()
		}
	}()

	// erasing clients connections
	p._connectionsMutex.Lock()
	defer p._connectionsMutex.Unlock()
	p._connections = make(map[net.Conn]connectionInfo)
}

func (p *Protocol) clientSetAuthenticated(c net.Conn) {
	// contains information about just connected client (first authentication) or nil
	var justConnectedClientInfo *connectionInfo

	// separate anonymous function for correct mutex unlock
	func() {
		p._connectionsMutex.Lock()
		defer p._connectionsMutex.Unlock()

		if cInfo, ok := p._connections[c]; ok {
			if !cInfo.IsAuthenticated {
				cInfo.IsAuthenticated = true
				p._connections[c] = cInfo

				justConnectedClientInfo = &cInfo
			}
		}
	}()

	if justConnectedClientInfo != nil {
		go func() {
			p._service.OnAuthenticatedClient(justConnectedClientInfo.Type)
		}()
	}

	if len(p._lastConnectionErrorToNotifyClient) > 0 {
		log.Info("Sending delayed error to client: ", p._lastConnectionErrorToNotifyClient)
		delayedErr := types.ErrorRespDelayed{}
		delayedErr.ErrorMessage = p._lastConnectionErrorToNotifyClient
		p.sendResponse(c, &delayedErr, 0)
	}
	p._lastConnectionErrorToNotifyClient = ""
}

// -------------- sending responses ---------------
func (p *Protocol) sendError(conn net.Conn, errorText string, cmdIdx int) {
	log.Error(errorText)
	p.sendResponse(conn, &types.ErrorResp{ErrorMessage: errorText}, cmdIdx)
}

func (p *Protocol) sendErrorResponse(conn net.Conn, request types.RequestBase, err error) {
	log.Error(fmt.Sprintf("%sError processing request '%s': %s", p.connLogID(conn), request.Command, err))
	p.sendResponse(conn, &types.ErrorResp{ErrorMessage: err.Error()}, request.Idx)
}

func (p *Protocol) sendResponse(conn net.Conn, cmd types.ICommandBase, idx int) (retErr error) {
	if conn == nil {
		return fmt.Errorf("%sresponse not sent (no connection to client)", p.connLogID(conn))
	}

	if err := types.Send(conn, cmd, idx); err != nil {
		return fmt.Errorf("%sfailed to send command: %w", p.connLogID(conn), err)
	}

	// Just for logging
	if reqType := types.GetTypeName(cmd); len(reqType) > 0 {
		log.Info(fmt.Sprintf("[-->] %s", p.connLogID(conn)), reqType, fmt.Sprintf(" [%d]", idx), " ", cmd.LogExtraInfo())
	} else {
		return fmt.Errorf("%sprotocol error: BAD DATA SENT", p.connLogID(conn))
	}

	return nil
}

// -------------- Initialize response objects ---------------
func (p *Protocol) createSettingsResponse() *types.SettingsResp {
	prefs := p._service.Preferences()
	at, _ := p._service.GetAntiTrackerStatus()

	return &types.SettingsResp{
		IsAutoconnectOnLaunch:       prefs.IsAutoconnectOnLaunch,
		IsAutoconnectOnLaunchDaemon: prefs.IsAutoconnectOnLaunchDaemon,
		UserDefinedOvpnFile:         platform.OpenvpnUserParamsFile(),
		ObfsproxyConfig:             prefs.Obfs4proxy,
		UserPrefs:                   prefs.UserPrefs,
		WiFi:                        prefs.WiFiControl,
		IsLogging:                   prefs.IsLogging,
		AntiTracker:                 at,
		// TODO: implement the rest of daemon settings
	}
}

func (p *Protocol) createHelloResponse() *types.HelloResp {
	prefs := p._service.Preferences()

	disabledFuncs := p._service.GetDisabledFunctions()

	dnsOverHttps, dnsOverTls, err := dns.EncryptionAbilities()
	if err != nil {
		dnsOverHttps = false
		dnsOverTls = false
		log.Error(err)
	}

	// send back Hello message with account session info
	helloResp := types.HelloResp{
		ParanoidMode:        types.ParanoidModeStatus{IsEnabled: p._eaa.IsEnabled()},
		Version:             version.Version(),
		ProcessorArch:       runtime.GOARCH,
		Session:             types.CreateSessionResp(prefs.Session),
		Account:             prefs.Account,
		SettingsSessionUUID: prefs.SettingsSessionUUID,
		DisabledFunctions:   disabledFuncs,
		Dns: types.DnsAbilities{
			CanUseDnsOverTls:   dnsOverTls,
			CanUseDnsOverHttps: dnsOverHttps,
		},
		DaemonSettings: *p.createSettingsResponse(),
	}
	return &helloResp
}

func (p *Protocol) createConnectedResponse(state vpn.StateInfo) *types.ConnectedResp {
	ipv6 := ""
	if state.ClientIPv6 != nil {
		ipv6 = state.ClientIPv6.String()
	}

<<<<<<< HEAD
	pausedTill := p._service.PausedTill()
	pausedTillStr := pausedTill.Format(time.RFC3339)
	if pausedTill.IsZero() {
		pausedTillStr = ""
	}

	_, _, dnsValue, _ := p._service.GetDefaultDnsParams()
=======
	manualDns := dns.GetLastManualDNS()
	antiTrackerStatus, _ := p._service.GetAntiTrackerStatus()
>>>>>>> e22f7bd2

	ret := &types.ConnectedResp{
		TimeSecFrom1970: state.Time,
		ClientIP:        state.ClientIP.String(),
		ClientIPv6:      ipv6,
		ServerIP:        state.ServerIP.String(),
		ServerPort:      state.ServerPort,
		VpnType:         state.VpnType,
		ExitHostname:    state.ExitHostname,
<<<<<<< HEAD
		ManualDNS:       dnsValue,
=======
		Dns:             types.DnsStatus{Dns: manualDns, AntiTrackerStatus: antiTrackerStatus},
>>>>>>> e22f7bd2
		IsTCP:           state.IsTCP,
		Mtu:             state.Mtu,
		IsPaused:        p._service.IsPaused(),
		PausedTill:      pausedTillStr,
	}

	return ret
}<|MERGE_RESOLUTION|>--- conflicted
+++ resolved
@@ -255,18 +255,14 @@
 		ipv6 = state.ClientIPv6.String()
 	}
 
-<<<<<<< HEAD
 	pausedTill := p._service.PausedTill()
 	pausedTillStr := pausedTill.Format(time.RFC3339)
 	if pausedTill.IsZero() {
 		pausedTillStr = ""
 	}
 
-	_, _, dnsValue, _ := p._service.GetDefaultDnsParams()
-=======
 	manualDns := dns.GetLastManualDNS()
 	antiTrackerStatus, _ := p._service.GetAntiTrackerStatus()
->>>>>>> e22f7bd2
 
 	ret := &types.ConnectedResp{
 		TimeSecFrom1970: state.Time,
@@ -276,11 +272,7 @@
 		ServerPort:      state.ServerPort,
 		VpnType:         state.VpnType,
 		ExitHostname:    state.ExitHostname,
-<<<<<<< HEAD
-		ManualDNS:       dnsValue,
-=======
 		Dns:             types.DnsStatus{Dns: manualDns, AntiTrackerStatus: antiTrackerStatus},
->>>>>>> e22f7bd2
 		IsTCP:           state.IsTCP,
 		Mtu:             state.Mtu,
 		IsPaused:        p._service.IsPaused(),
