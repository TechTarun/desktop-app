{
  "name": "ivpn-ui",
<<<<<<< HEAD
  "version": "3.9.35",
=======
  "version": "3.9.37",
>>>>>>> be5bcf46
  "productName": "IVPN",
  "description": "IVPN Client",
  "author": "IVPN Limited",
  "license": "GPL-3.0",
  "private": true,
  "scripts": {
    "init": "node pre_build.js",
    "serve": "vue-cli-service serve",
    "build": "vue-cli-service build",
    "lint": "vue-cli-service lint",
    "electron:build": "node pre_build.js && vue-cli-service electron:build",
    "electron:serve": "node pre_build.js && vue-cli-service electron:serve",
    "postinstall": "electron-builder install-app-deps",
    "postuninstall": "electron-builder install-app-deps"
  },
  "main": "background.js",
  "dependencies": {
    "@babel/eslint-parser": "7.19.1",
    "@sentry/electron": "3.0.7",    
    "auto-launch": "5.0.5",
    "click-outside-vue3": "4.0.1",
    "core-js": "3.25.3",
    "electron-fetch": "1.7.4",
    "electron-log": "4.4.8",
    "fast-xml-parser": "4.0.10",
    "pbkdf2": "3.1.2",
    "qrcode-generator": "1.4.4",
    "vue": "3.2.39",
    "vue-router": "4.1.5",
    "vuex": "4.0.2",
    "vuex-electron": "1.0.3",
    "winreg": "1.2.4"
  },
  "devDependencies": {
    "@babel/eslint-parser": "7.19.1",
    "@vue/cli-plugin-babel": "5.0.8",
    "@vue/cli-plugin-eslint": "5.0.8",
    "@vue/cli-plugin-router": "5.0.8",
    "@vue/cli-plugin-vuex": "5.0.8",
    "@vue/cli-service": "5.0.8",
    "@vue/compiler-sfc": "3.2.39",
    "@vue/eslint-config-prettier": "7.0.0",
    "electron": "18.3.6",
    "eslint": "8.24.0",
    "eslint-plugin-prettier": "4.2.1",
    "eslint-plugin-vue": "9.5.1",
    "prettier": "2.7.1",
    "sass": "1.55.0",
    "sass-loader": "13.0.2",
    "vue-cli-plugin-electron-builder": "2.1.1"
  },
  "eslintConfig": {
    "root": true,
    "env": {
      "node": true
    },
    "extends": [
      "plugin:vue/essential",
      "eslint:recommended",
      "@vue/prettier"
    ],
    "parserOptions": {
      "parser": "@babel/eslint-parser"
    },
    "rules": {}
  },
  "browserslist": [
    "> 1%",
    "last 2 versions",
    "not dead"
  ]
}<|MERGE_RESOLUTION|>--- conflicted
+++ resolved
@@ -1,10 +1,6 @@
 {
   "name": "ivpn-ui",
-<<<<<<< HEAD
-  "version": "3.9.35",
-=======
   "version": "3.9.37",
->>>>>>> be5bcf46
   "productName": "IVPN",
   "description": "IVPN Client",
   "author": "IVPN Limited",
