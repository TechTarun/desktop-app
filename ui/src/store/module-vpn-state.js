--- conflicted
+++ resolved
@@ -363,13 +363,13 @@
                 l.latitude,
                 l.longitude,
                 a.latitude,
-                a.longitude,
+                a.longitude
               );
               var distB = getDistanceFromLatLonInKm(
                 l.latitude,
                 l.longitude,
                 b.latitude,
-                b.longitude,
+                b.longitude
               );
               if (distA === distB) return 0;
               if (distA < distB) return -1;
@@ -440,7 +440,7 @@
             // V2Ray (TCP) uses only TCP ports
             customPortsType = PortTypeEnum.TCP;
             const portsFiltered = ports.filter(
-              (p) => p.type === PortTypeEnum.TCP,
+              (p) => p.type === PortTypeEnum.TCP
             );
 
             if (portsFiltered.length > 0) ports = portsFiltered;
@@ -827,22 +827,6 @@
   };
 }
 
-<<<<<<< HEAD
-function isPortInAllowedRanges(availablePortRanges, portToFind) {
-  portToFind = NormalizedConfigPortObject(portToFind);
-  if (!portToFind || !availablePortRanges) return false;
-  const found = availablePortRanges.find(
-    (p) =>
-      p.type === portToFind.type &&
-      portToFind.port >= p.range.min &&
-      portToFind.port <= p.range.max,
-  );
-  if (found) return true;
-  return false;
-}
-
-=======
->>>>>>> 66c6a685
 function isPortExists(availablePorts, portToFind) {
   portToFind = NormalizedConfigPortObject(portToFind);
   if (!portToFind || !availablePorts) return false;
