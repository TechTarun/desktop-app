--- conflicted
+++ resolved
@@ -33,11 +33,7 @@
 }
 
 export default {
-<<<<<<< HEAD
-  MinRequiredDaemonVer: "3.9.45",
-=======
   MinRequiredDaemonVer: "3.9.50",
->>>>>>> 3bff551e
 
   MinimizedUIWidth: 320,
   MaximizedUIWidth: 800,
