//
//  UI for IVPN Client Desktop
//  https://github.com/ivpn/desktop-app
//
//  Created by Stelnykovych Alexandr.
//  Copyright (c) 2020 Privatus Limited.
//
//  This file is part of the UI for IVPN Client Desktop.
//
//  The UI for IVPN Client Desktop is free software: you can redistribute it and/or
//  modify it under the terms of the GNU General Public License as published by the Free
//  Software Foundation, either version 3 of the License, or (at your option) any later version.
//
//  The UI for IVPN Client Desktop is distributed in the hope that it will be useful,
//  but WITHOUT ANY WARRANTY; without even the implied warranty of MERCHANTABILITY
//  or FITNESS FOR A PARTICULAR PURPOSE.  See the GNU General Public License for more
//  details.
//
//  You should have received a copy of the GNU General Public License
//  along with the UI for IVPN Client Desktop. If not, see <https://www.gnu.org/licenses/>.
//
import path from "path";
function IsDebug() {
  if (process.env.WEBPACK_DEV_SERVER_URL) return true;
  return false;
}
function GetResourcesPath() {
  if (this.IsDebug()) {
    // eslint-disable-next-line no-undef
    return path.join(__static, "..", "extraResources");
  }
  return process.resourcesPath;
}

export default {
<<<<<<< HEAD
  MinRequiredDaemonVer: "3.6.11",
=======
  MinRequiredDaemonVer: "3.7.0",
>>>>>>> a60c5d84

  MinimizedUIWidth: 320,
  MaximizedUIWidth: 800,
  UpdateWindowWidth: 600,

  // shellOpenExternal(...) allows only URLs started with this prefix
  URLsAllowedPrefixes: ["https://www.ivpn.net", "https://ivpn.net"],
  URLApps: "https://www.ivpn.net/apps/",

  IsDebug,
  GetResourcesPath,
};<|MERGE_RESOLUTION|>--- conflicted
+++ resolved
@@ -33,11 +33,7 @@
 }
 
 export default {
-<<<<<<< HEAD
-  MinRequiredDaemonVer: "3.6.11",
-=======
   MinRequiredDaemonVer: "3.7.0",
->>>>>>> a60c5d84
 
   MinimizedUIWidth: 320,
   MaximizedUIWidth: 800,
