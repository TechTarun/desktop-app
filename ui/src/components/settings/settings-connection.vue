<template>
  <div>
    <ComponentDialog ref="addCustomPortDlg" noCloseButtons >
      <ComponentAddCustomPort style="margin: 0px" :onClose="onCloseAddCustomPortDlg"/>
    </ComponentDialog>

    <div class="settingsTitle">CONNECTION SETTINGS</div>

    <div class="settingsBoldFont">VPN protocol:</div>

    <div>
      <div class="settingsRadioBtn">
        <input
          type="radio"
          id="openvpn"
          name="vpntype"
          value="openvpn"
          :checked="isOpenVPN"
          @click="onVpnChange"
        />
        <label class="defColor" for="openvpn">OpenVPN</label>
      </div>

      <div class="settingsRadioBtn">
        <input
          type="radio"
          id="wireguard"
          name="vpntype"
          value="wireguard"
          :checked="!isOpenVPN"
          @click="onVpnChange"
        />
        <label class="defColor" for="wireguard">Wireguard</label>
      </div>
    </div>

    <!-- IPv6 -->
    <div>
      <div class="param">
        <input
          type="checkbox"
          id="enableIPv6InTunnel"
          v-model="enableIPv6InTunnel"
          :disabled="!isCanUseIPv6InTunnel"
        />
        <label class="defColor" for="enableIPv6InTunnel"
          >Enable IPv6 in VPN tunnel</label
        >
      </div>

      <div class="param">
        <input
          type="checkbox"
          id="showGatewaysWithoutIPv6"
          v-model="showGatewaysWithoutIPv6"
          :disabled="!isCanUseIPv6InTunnel || enableIPv6InTunnel === false"
        />
        <label class="defColor" for="showGatewaysWithoutIPv6"
          >Show servers without IPv6 support</label
        >
      </div>
    </div>

    <!-- OpenVPN -->
    <div v-if="isOpenVPN">
      <div class="settingsBoldFont">OpenVPN configuration:</div>

      <div
        class="flexRow paramBlock"
        v-bind:class="{ disabled: prefferedPorts.length <= 1 }"
      >
        <div class="defColor paramName">Preferred port:</div>
        <select v-model="port">
          <option
            v-for="item in prefferedPorts"
            :value="item.port"
            :key="item.key"
          >
            {{ item.text }}
          </option>
          <option
            v-if="isShowAddPortOption"
            key="keyAddCustomPort"
            value="valueAddCustomPort"
          >
            Add custom port ...
          </option>
        </select>
      </div>

      <div v-bind:class="{ disabled: connectionUseObfsproxy }">
        <div class="flexRow paramBlock">
          <div class="defColor paramName">Network proxy:</div>
          <div class="settingsRadioBtnProxy">
            <input
              type="radio"
              id="proxyNone"
              name="proxy"
              v-model="ovpnProxyType"
              value=""
            />
            <label class="defColor" for="proxyNone">None</label>
          </div>
          <div class="settingsRadioBtnProxy">
            <input
              type="radio"
              id="proxyHTTP"
              name="proxy"
              v-model="ovpnProxyType"
              value="http"
            />
            <label class="defColor" for="proxyHTTP">HTTP</label>
          </div>
          <div class="settingsRadioBtnProxy">
            <input
              type="radio"
              id="proxySocks"
              name="proxy"
              v-model="ovpnProxyType"
              value="socks"
            />
            <label class="defColor" for="proxySocks">Socks</label>
          </div>
        </div>

        <div v-bind:class="{ disabled: ovpnProxyType.length == 0 }">
          <div class="flexRow">
            <div class="paramBlockText">
              <div>Server:</div>
              <input
                class="settingsTextInput proxyParam"
                placeholder="0.0.0.0"
                v-model="ovpnProxyServer"
              />
            </div>
            <div class="paramBlockText">
              <div>Port:</div>
              <input
                class="settingsTextInput proxyParam"
                v-model="ovpnProxyPort"
              />
            </div>
            <div class="paramBlockText">
              <div>Login:</div>
              <input
                class="settingsTextInput proxyParam"
                v-model="ovpnProxyUser"
              />
            </div>
            <div class="paramBlockText">
              <div>Password:</div>
              <input
                type="password"
                class="settingsTextInput proxyParam"
                v-model="ovpnProxyPass"
              />
            </div>
          </div>
        </div>
      </div>

      <div class="settingsBoldFont">Additional settings:</div>
      <div v-bind:class="{ disabled: !isDisconnected }">
        <div class="flexRow">
          <div class="flexRow paramName">
            <input
              type="checkbox"
              id="connectionUseObfsproxy"
              v-model="connectionUseObfsproxy"
            />
            <label class="defColor" for="connectionUseObfsproxy"
              >Use obfsproxy</label
            >
          </div>

          <div v-if="connectionUseObfsproxy">
            <select v-model="obfsproxyType">
              <option
                v-for="item in obfsproxyTypes"
                :value="item"
                :key="item.text"
              >
                {{ item.text }}
              </option>
            </select>

            <button
              class="noBordersBtn"
              style="margin-left: 4px"
              title="Help"
              v-on:click="onShowHelpObfsproxy"
            >
              <img
                style="vertical-align: middle; margin-bottom: 2px"
                src="@/assets/question.svg"
              />
            </button>
          </div>
        </div>

<<<<<<< HEAD
        <ComponentDialog ref="helpDialogObfsproxy" header="Info">
          <div class="selectable">
            <p class="selectable">
              <b>Obfsproxy</b> attempts to circumvent censorship, by transforming the traffic between the client and the server.
=======
        <ComponentDialog ref="helpDialogObfsproxy" center header="Info">
          <div>
            <p>
              <b>Obfsproxy</b> attempts to circumvent censorship, by
              transforming the traffic between the client and the server.
            </p>
            <p>
              The <i>obfs4</i> protocol is less likely to be blocked than
              <i>obfs3</i>.
>>>>>>> 2959772b
            </p>
            <p>
              Inter-Arrival Time (<b>IAT</b>) parameter is applicable for
              <i>obfs4</i>:
            </p>

            <ul>
              <li>
                When IAT-mode is disabled large packets will be split by the
                network drivers which may result in network fingerprints that
                could be detected by censors.
              </li>
              <li>
                IAT1 - Large packets will be split into MTU-size packets by
                Obfsproxy (instead the network drivers), resulting in smaller
                packets that are more resistant to being reassembled for
                analysis and censoring.
              </li>
              <li>
                IAT2 - (paranoid mode) - Large packets will be split into
                variable size packets by Obfsproxy.
              </li>
            </ul>

            <p>
              <b> Note! </b> Enabling IAT mode will affect overall VPN speed and
              CPU load.
            </p>
          </div>
        </ComponentDialog>

        <div class="description">
          Only enable if you have trouble connecting. TCP connections only
        </div>

        <div class="param" v-if="userDefinedOvpnFile">
          <input
            type="checkbox"
            id="openvpnManualConfig"
            v-model="openvpnManualConfig"
          />
          <label class="defColor" for="openvpnManualConfig"
            >Add additional OpenVPN configuration parameters</label
          >
        </div>

        <div v-if="openvpnManualConfig && userDefinedOvpnFile">
          <div class="description">
            <div class="settingsGrayLongDescriptionFont">
              Please be aware that this is a feature for advanced users as
              adding parameters may affect the proper functioning and security
              of the VPN tunnel
            </div>
            <button
              style="margin-top: 4px"
              class="settingsButton"
              v-on:click="onVPNConfigFileLocation"
            >
              Open configuration file location ...
            </button>
            <!--
          <div style="max-width: 500px; margin: 0px; padding: 0px">
            <div
              class="settingsGrayLongDescriptionFont selectable"
              style="
                margin-top: 5px;
                font-size: 10px;
                white-space: nowrap;
                overflow: hidden;
                text-overflow: ellipsis;
              "
            >
              {{ userDefinedOvpnFile }}
            </div>
          </div>
          --></div>
        </div>
      </div>
    </div>

    <!-- Wireguard -->
    <div v-show="!isOpenVPN">
      <div class="settingsBoldFont">Wireguard configuration:</div>

      <div
        v-bind:class="{ disabled: prefferedPorts.length <= 1 }"
        class="flexRow paramBlock"
      >
        <div class="defColor paramName">Preferred port:</div>
        <select v-model="port">
          <option
            v-for="item in prefferedPorts"
            :value="item.port"
            :key="item.key"
          >
            {{ item.text }}
          </option>
          <option
            v-if="isShowAddPortOption"
            key="keyAddCustomPort"
            value="valueAddCustomPort"
          >
            Add custom port ...
          </option>
        </select>
      </div>

      <div class="flexRow paramBlock">
        <div class="defColor paramName">Rotate key every:</div>
        <select class="defInputWidth" v-model="wgKeyRegenerationInterval">
          <option
            v-for="item in wgRegenerationIntervals"
            :value="item.seconds"
            :key="item.seconds"
          >
            {{ item.text }}
          </option>
        </select>
      </div>

      <div v-bind:class="{ disabled: !isDisconnected }">
        <div class="flexRow paramBlock" style="margin: 0px; margin-top: 3px">
          <div class="defColor paramName">Custom MTU:</div>
          <div>
            <input
              ref="mtuInput"
              v-model="mtu"
              type="number"
              step="1"
              style="width: 165px"
              class="settingsTextInput"
              title="Valid range [1280 - 65535]. Please note that changing this value make affect the proper functioning of the VPN tunnel."
            />
          </div>
          <div
            v-if="isMtuBadValue"
            class="description"
            style="margin-top: 4px; margin-left: 4px; width: 180px; color: red"
          >
            Expected value: [1280 - 65535]
          </div>
        </div>
        <div class="flexRow">
          <div class="paramName" />
          <div class="description" style="margin-left: 0px">
            Leave blank to use default value
          </div>
        </div>
      </div>

      <div v-if="IsAccountActive">
        <div class="settingsBoldFont">Wireguard key information:</div>

        <spinner :loading="isProcessing" />
        <div class="flexRow paramBlock">
          <div class="defColor paramName">Local IP Address:</div>
          <div class="detailedParamValue">
            {{ this.$store.state.account.session.WgLocalIP }}
          </div>
        </div>
        <div class="flexRow paramBlockDetailedConfig">
          <div class="defColor paramName">Public key:</div>
          <div class="detailedParamValue">
            {{ this.$store.state.account.session.WgPublicKey }}
          </div>
        </div>
        <div class="flexRow paramBlockDetailedConfig">
          <div class="defColor paramName">Generated:</div>
          <div class="detailedParamValue">
            {{ wgKeysGeneratedDateStr }}
          </div>
        </div>
        <div class="flexRow paramBlockDetailedConfig">
          <div class="defColor paramName">Expiration date:</div>
          <div class="detailedParamValue">
            {{ wgKeysExpirationDateStr }}
          </div>
        </div>
        <div class="flexRow paramBlockDetailedConfig">
          <div class="defColor paramName">Will be automatically rotated:</div>
          <div class="detailedParamValue">
            {{ wgKeysWillBeRegeneratedStr }}
          </div>
        </div>

        <button
          class="settingsButton paramBlock"
          style="margin-top: 10px; height: 24px"
          v-on:click="onWgKeyRegenerate"
        >
          Regenerate
        </button>
      </div>
    </div>
  </div>
</template>

<script>
import spinner from "@/components/controls/control-spinner.vue";
import {
  VpnTypeEnum,
  VpnStateEnum,
  PortTypeEnum,
  ObfsproxyVerEnum,
  Obfs4IatEnum,
} from "@/store/types";

import { enumValueName, dateDefaultFormat } from "@/helpers/helpers";
import { SetInputFilterNumbers } from "@/helpers/renderer";
import ComponentDialog from "@/components/component-dialog.vue";
import ComponentAddCustomPort from "@/views/dialogs/addCustomPort.vue";

const sender = window.ipcSender;

export default {
  components: {
    spinner,
    ComponentDialog,
    ComponentAddCustomPort,
  },
  data: function () {
    return {
      isPortModified: false,
      isProcessing: false,
      openvpnManualConfig: false,
      lastObfsproxyCfg: makeObfsproxyInfoUiObj(
        ObfsproxyVerEnum.obfs4,
        Obfs4IatEnum.IAT0
      ), // Obfsproxy info UI object {obfsVer, obfs4Iat, text}
    };
  },
  mounted() {
    SetInputFilterNumbers(this.$refs.mtuInput);
  },
  watch: {
    async port(newValue, oldValue) {
      if (this.isPortModified === false) return;
      if (
        !this.$store.getters["vpnState/isConnected"] &&
        !this.$store.getters["vpnState/isConnecting"]
      )
        return;
      if (newValue == null || oldValue == null) return;
      if (newValue.port === oldValue.port && newValue.type === oldValue.type)
        return;
      try {
        await sender.Connect();
      } catch (e) {
        console.error(e);
        sender.showMessageBoxSync({
          type: "error",
          buttons: ["OK"],
          message: `Failed to connect: ` + e,
        });
      }
    },
  },
  methods: {
    isAbleToChangeVpnSettings: function () {
      if (
        this.$store.state.vpnState.connectionState === VpnStateEnum.DISCONNECTED
      )
        return true;

      sender.showMessageBoxSync({
        type: "info",
        buttons: ["OK"],
        message: "You are now connected to IVPN",
        detail:
          "You can change VPN protocol settings only when IVPN is disconnected.",
      });

      return false;
    },
    onVpnChange: function (e) {
      if (this.isAbleToChangeVpnSettings() != true) {
        e.preventDefault();
        return;
      }

      let type = VpnTypeEnum.OpenVPN;
      if (e.target.value === "wireguard") type = VpnTypeEnum.WireGuard;
      else type = VpnTypeEnum.OpenVPN;
      this.$store.dispatch("settings/vpnType", type);
    },
    onVPNConfigFileLocation: function () {
      const file = this.userDefinedOvpnFile;
      if (file) sender.shellShowItemInFolder(file);
    },
    onWgKeyRegenerate: async function () {
      try {
        this.isProcessing = true;
        await sender.WgRegenerateKeys();
      } catch (e) {
        console.log(`ERROR: ${e}`);
        sender.showMessageBoxSync({
          type: "error",
          buttons: ["OK"],
          message: "Error generating WireGuard keys",
          detail: e,
        });
      } finally {
        this.isProcessing = false;
      }
    },
    getWgKeysGenerated: function () {
      if (
        this.$store.state.account == null ||
        this.$store.state.account.session == null ||
        this.$store.state.account.session.WgKeyGenerated == null
      )
        return null;
      return new Date(this.$store.state.account.session.WgKeyGenerated);
    },
    formatDate: function (d) {
      if (d == null) return null;
      return dateDefaultFormat(d);
    },
    onShowHelpObfsproxy: function () {
      try {
        this.$refs.helpDialogObfsproxy.showModal();
      } catch (e) {
<<<<<<< HEAD
        console.error(e)
      }
    },

    onCloseAddCustomPortDlg: function() {
      try {
        this.$refs.addCustomPortDlg.close();
      } catch (e) {
        console.error(e)
=======
        console.Error(e);
>>>>>>> 2959772b
      }
    },
  },
  computed: {
    isDisconnected: function () {
      return (
        this.$store.state.vpnState.connectionState === VpnStateEnum.DISCONNECTED
      );
    },
    isCanUseIPv6InTunnel: function () {
      return this.$store.getters["isCanUseIPv6InTunnel"];
    },
    enableIPv6InTunnel: {
      get() {
        return this.$store.state.settings.enableIPv6InTunnel;
      },
      set(value) {
        let isCanChange = this.isAbleToChangeVpnSettings();
        this.$store.dispatch("settings/enableIPv6InTunnel", value);

        if (isCanChange != true) {
          this.$store.dispatch("settings/enableIPv6InTunnel", !value);
        }
      },
    },
    showGatewaysWithoutIPv6: {
      get() {
        return this.$store.state.settings.showGatewaysWithoutIPv6;
      },
      set(value) {
        this.$store.dispatch("settings/showGatewaysWithoutIPv6", value);
      },
    },
    IsAccountActive: function () {
      // if no info about account status - let's believe that account is active
      if (
        !this.$store.state.account ||
        !this.$store.state.account.accountStatus
      )
        return true;
      return this.$store.state.account?.accountStatus?.Active === true;
    },
    port: {
      get() {
        return this.$store.getters["settings/getPort"];
      },
      set(value) {
        this.isPortModified = true;

        if (value == "valueAddCustomPort") {
          // we need it just to update UI to show current port (except 'Add custom port...')
          this.$store.dispatch("settings/setPort", this.port);

            try {
              this.$refs.addCustomPortDlg.showModal();
            } catch (e) {
              console.error(e)
            }           
           return;
        }

        this.$store.dispatch("settings/setPort", value);
      },
    },
    mtu: {
      get() {
        return this.$store.state.settings.mtu;
      },
      set(value) {
        this.$store.dispatch("settings/mtu", value);
      },
    },
    isMtuBadValue: function () {
      if (
        this.mtu != null &&
        this.mtu != "" &&
        this.mtu != 0 &&
        (this.mtu < 1280 || this.mtu > 65535)
      ) {
        return true;
      }
      return false;
    },
    userDefinedOvpnFile: function () {
      if (!this.$store.state.settings.daemonSettings) return null;
      return this.$store.state.settings.daemonSettings.UserDefinedOvpnFile;
    },
    wgKeyRegenerationInterval: {
      get() {
        return this.$store.state.account.session.WgKeysRegenIntervalSec;
      },
      set(value) {
        // daemon will send back a Hello response with updated 'session.WgKeysRegenIntervalSec'
        sender.WgSetKeysRotationInterval(value);
      },
    },

    //  -------- obfsproxy BEGIN ------------------
    connectionUseObfsproxy: {
      get() {
        return this.$store.getters["settings/isConnectionUseObfsproxy"];
      },
      set(value) {
        if (!value) sender.SetObfsproxy(null, null);
        else {
          sender.SetObfsproxy(
            this.lastObfsproxyCfg.obfsVer,
            this.lastObfsproxyCfg.obfs4Iat
          );
        }
      },
    },

    obfsproxyType: {
      get() {
        let obfsCfg = this.$store.state.settings.daemonSettings.ObfsproxyConfig;
        if (!obfsCfg || obfsCfg.Version === 0) {
          // if obfsproxy not enabled - use default (or last used value)
          return makeObfsproxyInfoUiObj(
            this.lastObfsproxyCfg.obfsVer,
            this.lastObfsproxyCfg.Obfs4Iat
          );
        }

        return makeObfsproxyInfoUiObj(obfsCfg.Version, obfsCfg.Obfs4Iat);
      },
      set(value) {
        this.lastObfsproxyCfg = value;
        sender.SetObfsproxy(value.obfsVer, value.obfs4Iat);
      },
    },

    obfsproxyTypes: {
      get() {
        return [
          makeObfsproxyInfoUiObj(ObfsproxyVerEnum.obfs4, Obfs4IatEnum.IAT0),
          makeObfsproxyInfoUiObj(ObfsproxyVerEnum.obfs4, Obfs4IatEnum.IAT1),
          makeObfsproxyInfoUiObj(ObfsproxyVerEnum.obfs4, Obfs4IatEnum.IAT2),
          makeObfsproxyInfoUiObj(ObfsproxyVerEnum.obfs3, Obfs4IatEnum.IAT0),
        ];
      },
    },

    //  -------- obfsproxy END ------------------

    ovpnProxyType: {
      get() {
        return this.$store.state.settings.ovpnProxyType;
      },
      set(value) {
        this.$store.dispatch("settings/ovpnProxyType", value);
      },
    },
    ovpnProxyServer: {
      get() {
        return this.$store.state.settings.ovpnProxyServer;
      },
      set(value) {
        this.$store.dispatch("settings/ovpnProxyServer", value);
      },
    },
    ovpnProxyPort: {
      get() {
        return this.$store.state.settings.ovpnProxyPort;
      },
      set(value) {
        this.$store.dispatch("settings/ovpnProxyPort", value);
      },
    },
    ovpnProxyUser: {
      get() {
        return this.$store.state.settings.ovpnProxyUser;
      },
      set(value) {
        this.$store.dispatch("settings/ovpnProxyUser", value);
      },
    },
    ovpnProxyPass: {
      get() {
        return this.$store.state.settings.ovpnProxyPass;
      },
      set(value) {
        this.$store.dispatch("settings/ovpnProxyPass", value);
      },
    },

    isOpenVPN: function () {
      return this.$store.state.settings.vpnType === VpnTypeEnum.OpenVPN;
    },
    wgKeysGeneratedDateStr: function () {
      return this.formatDate(this.getWgKeysGenerated());
    },
    wgKeysWillBeRegeneratedStr: function () {
      let t = this.getWgKeysGenerated();
      if (t == null) return null;

      t.setSeconds(
        t.getSeconds() +
          this.$store.state.account.session.WgKeysRegenIntervalSec
      );

      let now = new Date();
      if (t < now) {
        // Do not show planned regeneration date in the past (it can happen after the computer wake up from a long sleep)
        // Show 'today' as planned date to regenerate keys in this case.
        // (the max interval to check if regeneration required is defined on daemon side, it is less than 24 hours)
        t = now;
      }

      return this.formatDate(t);
    },
    wgKeysExpirationDateStr: function () {
      let t = this.getWgKeysGenerated();
      if (t == null) return null;
      t.setSeconds(t.getSeconds() + 40 * 24 * 60 * 60); // 40 days
      return this.formatDate(t);
    },
    wgRegenerationIntervals: function () {
      let ret = [{ text: "1 day", seconds: 24 * 60 * 60 }];
      for (let i = 2; i <= 30; i++) {
        ret.push({ text: `${i} days`, seconds: i * 24 * 60 * 60 });
      }
      return ret;
    },
    isShowAddPortOption: function () {
      if (
        this.$store.state.settings.isMultiHop === true ||
        this.$store.getters["settings/isConnectionUseObfsproxy"]
      )
        return false;

      const ranges = this.$store.getters["vpnState/portRanges"];
      if (!ranges || ranges.length <= 0) return false;

      return true;
    },
    prefferedPorts: function () {
      let ret = [];
      let ports = this.$store.getters["vpnState/connectionPorts"];

      const isMH = this.$store.state.settings.isMultiHop;
      const isObfsproxy =
        this.$store.getters["settings/isConnectionUseObfsproxy"];

      if (isObfsproxy) {
        // For Obfsproxy: port number is ignored. Only TCP protocol is applicable.
        // try to use currently selected port
        let port = ports.find((p) => p.port === this.port.port);
        if (port) ports = [port];
        else if (ports.length > 0) ports = [ports[0]];
      } else if (isMH) {
        // For Multi-Hop: port number is ignored. Only protocol has sense.
        // So we just return one port definition for each protocol applicable for current VPN
        // (by default, using currently selected port if it can be applied)
        let portsByProtoHash = { udp: null, tcp: null };

        // try to use currently selected port
        let curPort = ports.find(
          (p) => p.port === this.port.port && p.type === this.port.type
        );
        if (curPort) {
          if (curPort.type === PortTypeEnum.TCP) portsByProtoHash.tcp = curPort;
          else portsByProtoHash.udp = curPort;
        }
        // get first port definition for each protocol
        if (!portsByProtoHash.tcp)
          portsByProtoHash.tcp = ports.find((p) => p.type === PortTypeEnum.TCP);
        if (!portsByProtoHash.udp)
          portsByProtoHash.udp = ports.find((p) => p.type === PortTypeEnum.UDP);

        if (portsByProtoHash.tcp || portsByProtoHash.udp) {
          ports = [];
          if (portsByProtoHash.udp) ports.push(portsByProtoHash.udp);
          if (portsByProtoHash.tcp) ports.push(portsByProtoHash.tcp);
        }
      }

      ports.forEach((p) =>
        ret.push({
          text:
            isMH === true || isObfsproxy === true // port number ignored for multi-hop and obfsproxy
              ? `${enumValueName(PortTypeEnum, p.type)}`
              : `${enumValueName(PortTypeEnum, p.type)} ${p.port}`,
          key: `${enumValueName(PortTypeEnum, p.type)} ${p.port}`,
          port: p,
        })
      );

      return ret;
    },
  },
};

function makeObfsproxyInfoUiObj(obfsVer, obfs4Iat) {
  let iatStr = "";
  if (obfs4Iat && obfs4Iat > 0)
    iatStr = ` (${enumValueName(Obfs4IatEnum, obfs4Iat)})`;
  return {
    text: `${enumValueName(ObfsproxyVerEnum, obfsVer)}${iatStr}`,
    obfsVer: obfsVer,
    obfs4Iat: obfs4Iat,
  };
}
</script>

<style scoped lang="scss">
@import "@/components/scss/constants";
@import "@/components/scss/platform/base";

.defColor {
  @extend .settingsDefaultTextColor;
}

div.param {
  @extend .flexRow;
  margin-top: 3px;
}

div.disabled {
  pointer-events: none;
  opacity: 0.5;
}

input:disabled {
  opacity: 0.5;
}
input:disabled + label {
  opacity: 0.5;
}

div.paramBlock {
  @extend .flexRow;
  margin-top: 6px;
}

div.paramBlockText {
  margin-top: 6px;
  margin-right: 21px;
}

div.paramBlockDetailedConfig {
  @extend .flexRow;
  margin-top: 5px;
}
div.detailedConfigBlock {
  margin-left: 22px;
  max-width: 325px;
}
div.detailedConfigBlock input {
  width: 100%;
}
div.detailedConfigBlock select {
  width: 100%;
}
div.detailedConfigParamBlock {
  @extend .flexRow;
  margin-top: 10px;
  width: 100%;
}
div.detailedParamValue {
  opacity: 0.7;

  overflow-wrap: break-word;
  -webkit-user-select: text;
  user-select: text;
  letter-spacing: 0.1px;
}

div.defInputWidth {
  width: 100px;
  background: red;
}

div.paramName {
  min-width: 161px;
  max-width: 161px;
}

div.settingsRadioBtnProxy {
  @extend .settingsRadioBtn;
  padding-right: 20px;
}

select {
  border: 0.5px solid rgba(0, 0, 0, 0.2);
  border-radius: 3.5px;
  width: 170px;
}

.description {
  @extend .settingsGrayLongDescriptionFont;
  margin-left: 20px;
}

input.proxyParam {
  width: 100px;
}
</style><|MERGE_RESOLUTION|>--- conflicted
+++ resolved
@@ -1,7 +1,10 @@
 <template>
   <div>
-    <ComponentDialog ref="addCustomPortDlg" noCloseButtons >
-      <ComponentAddCustomPort style="margin: 0px" :onClose="onCloseAddCustomPortDlg"/>
+    <ComponentDialog ref="addCustomPortDlg" noCloseButtons>
+      <ComponentAddCustomPort
+        style="margin: 0px"
+        :onClose="onCloseAddCustomPortDlg"
+      />
     </ComponentDialog>
 
     <div class="settingsTitle">CONNECTION SETTINGS</div>
@@ -173,7 +176,7 @@
             >
           </div>
 
-          <div v-if="connectionUseObfsproxy">
+          <div v-if="connectionUseObfsproxy" class="flexRow">
             <select v-model="obfsproxyType">
               <option
                 v-for="item in obfsproxyTypes"
@@ -183,27 +186,16 @@
                 {{ item.text }}
               </option>
             </select>
-
             <button
               class="noBordersBtn"
-              style="margin-left: 4px"
               title="Help"
               v-on:click="onShowHelpObfsproxy"
             >
-              <img
-                style="vertical-align: middle; margin-bottom: 2px"
-                src="@/assets/question.svg"
-              />
+              <img style="vertical-align: middle" src="@/assets/question.svg" />
             </button>
           </div>
         </div>
 
-<<<<<<< HEAD
-        <ComponentDialog ref="helpDialogObfsproxy" header="Info">
-          <div class="selectable">
-            <p class="selectable">
-              <b>Obfsproxy</b> attempts to circumvent censorship, by transforming the traffic between the client and the server.
-=======
         <ComponentDialog ref="helpDialogObfsproxy" center header="Info">
           <div>
             <p>
@@ -213,7 +205,6 @@
             <p>
               The <i>obfs4</i> protocol is less likely to be blocked than
               <i>obfs3</i>.
->>>>>>> 2959772b
             </p>
             <p>
               Inter-Arrival Time (<b>IAT</b>) parameter is applicable for
@@ -536,19 +527,15 @@
       try {
         this.$refs.helpDialogObfsproxy.showModal();
       } catch (e) {
-<<<<<<< HEAD
-        console.error(e)
+        console.error(e);
       }
     },
 
-    onCloseAddCustomPortDlg: function() {
+    onCloseAddCustomPortDlg: function () {
       try {
         this.$refs.addCustomPortDlg.close();
       } catch (e) {
-        console.error(e)
-=======
-        console.Error(e);
->>>>>>> 2959772b
+        console.error(e);
       }
     },
   },
@@ -602,12 +589,12 @@
           // we need it just to update UI to show current port (except 'Add custom port...')
           this.$store.dispatch("settings/setPort", this.port);
 
-            try {
-              this.$refs.addCustomPortDlg.showModal();
-            } catch (e) {
-              console.error(e)
-            }           
-           return;
+          try {
+            this.$refs.addCustomPortDlg.showModal();
+          } catch (e) {
+            console.error(e);
+          }
+          return;
         }
 
         this.$store.dispatch("settings/setPort", value);
