--- conflicted
+++ resolved
@@ -333,14 +333,10 @@
 <script>
 import spinner from "@/components/controls/control-spinner.vue";
 import { VpnTypeEnum, VpnStateEnum, PortTypeEnum } from "@/store/types";
-<<<<<<< HEAD
 import { IpcModalDialogType, IpcOwnerWindowType } from "@/ipc/types.js";
-import { enumValueName } from "@/helpers/helpers";
-=======
 import { enumValueName, dateDefaultFormat } from "@/helpers/helpers";
 import { SetInputFilterNumbers } from "@/helpers/renderer";
 
->>>>>>> 6756b869
 const sender = window.ipcSender;
 
 export default {
